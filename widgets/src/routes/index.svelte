--- conflicted
+++ resolved
@@ -6,212 +6,8 @@
 	const models: ModelData[] = [
 		{
 			modelId: "sgugger/resnet50d",
-<<<<<<< HEAD
 			pipeline_tag: "image-segmentation",
-=======
-			pipeline_tag: "image-classification",
-		},
-		{
-			modelId: "facebook/detr-resnet-50",
-			pipeline_tag: "object-detection",
-		},
-		{
-			modelId: "julien-c/distilbert-feature-extraction",
-			pipeline_tag: "feature-extraction",
-			widgetData: [{ text: "Hello world" }],
-		},
-		{
-			modelId: "sentence-transformers/distilbert-base-nli-stsb-mean-tokens",
-			pipeline_tag: "feature-extraction",
-			widgetData: [{ text: "Hello, world" }],
-		},
-		{
-			modelId: "roberta-large-mnli",
-			pipeline_tag: "text-classification",
-			widgetData: [{ text: "I like you. </s></s> I love you." }],
-		},
-		{
-			modelId: "dbmdz/bert-large-cased-finetuned-conll03-english",
-			pipeline_tag: "token-classification",
-			widgetData: [
-				{ text: "My name is Wolfgang and I live in Berlin" },
-				{ text: "My name is Sarah and I live in London" },
-				{ text: "My name is Clara and I live in Berkeley, California." },
-			],
-		},
-		{
-			modelId: "distilbert-base-uncased-distilled-squad",
-			pipeline_tag: "question-answering",
-			widgetData: [
-				{
-					text: "Which name is also used to describe the Amazon rainforest in English?",
-					context: `The Amazon rainforest (Portuguese: Floresta Amazônica or Amazônia; Spanish: Selva Amazónica, Amazonía or usually Amazonia; French: Forêt amazonienne; Dutch: Amazoneregenwoud), also known in English as Amazonia or the Amazon Jungle, is a moist broadleaf forest that covers most of the Amazon basin of South America. This basin encompasses 7,000,000 square kilometres (2,700,000 sq mi), of which 5,500,000 square kilometres (2,100,000 sq mi) are covered by the rainforest. This region includes territory belonging to nine nations. The majority of the forest is contained within Brazil, with 60% of the rainforest, followed by Peru with 13%, Colombia with 10%, and with minor amounts in Venezuela, Ecuador, Bolivia, Guyana, Suriname and French Guiana. States or departments in four nations contain "Amazonas" in their names. The Amazon represents over half of the planet's remaining rainforests, and comprises the largest and most biodiverse tract of tropical rainforest in the world, with an estimated 390 billion individual trees divided into 16,000 species.`,
-				},
-			],
-		},
-		{
-			modelId: "t5-base",
-			pipeline_tag: "translation",
-			widgetData: [{ text: "My name is Wolfgang and I live in Berlin" }],
-		},
-		{
-			modelId: "facebook/bart-large-cnn",
-			pipeline_tag: "summarization",
-			widgetData: [
-				{
-					text: "The tower is 324 metres (1,063 ft) tall, about the same height as an 81-storey building, and the tallest structure in Paris. Its base is square, measuring 125 metres (410 ft) on each side. During its construction, the Eiffel Tower surpassed the Washington Monument to become the tallest man-made structure in the world, a title it held for 41 years until the Chrysler Building in New York City was finished in 1930. It was the first structure to reach a height of 300 metres. Due to the addition of a broadcasting aerial at the top of the tower in 1957, it is now taller than the Chrysler Building by 5.2 metres (17 ft). Excluding transmitters, the Eiffel Tower is the second tallest free-standing structure in France after the Millau Viaduct.",
-				},
-			],
-		},
-		{
-			modelId: "gpt2",
-			pipeline_tag: "text-generation",
-			widgetData: [
-				{ text: "My name is Julien and I like to" },
-				{ text: "My name is Thomas and my main" },
-				{ text: "My name is Mariama, my favorite" },
-				{ text: "My name is Clara and I am" },
-				{ text: "Once upon a time," },
-			],
-		},
-		{
-			modelId: "distilroberta-base",
-			pipeline_tag: "fill-mask",
-			mask_token: "<mask>",
-			widgetData: [
-				{ text: "Paris is the <mask> of France." },
-				{ text: "The goal of life is <mask>." },
-			],
-		},
-		{
-			modelId: "facebook/bart-large-mnli",
-			pipeline_tag: "zero-shot-classification",
-			widgetData: [
-				{
-					text: "I have a problem with my iphone that needs to be resolved asap!!",
-					candidate_labels: "urgent, not urgent, phone, tablet, computer",
-					multi_class: true,
-				},
-			],
-		},
-		{
-			modelId: "google/tapas-base-finetuned-wtq",
-			pipeline_tag: "table-question-answering",
-			widgetData: [
-				{
-					text: "How many stars does the transformers repository have?",
-					table: {
-						Repository: ["Transformers", "Datasets", "Tokenizers"],
-						Stars: [36542, 4512, 3934],
-						Contributors: [651, 77, 34],
-						"Programming language": [
-							"Python",
-							"Python",
-							"Rust, Python and NodeJS",
-						],
-					},
-				},
-			],
-		},
-		{
-			modelId: "julien-c/wine-quality",
-			pipeline_tag: "structured-data-classification",
-			widgetData: [
-				{
-					structuredData: {
-						fixed_acidity: [7.4, 7.8, 10.3],
-						volatile_acidity: [0.7, 0.88, 0.32],
-						citric_acid: [0.0, 0.0, 0.45],
-						residual_sugar: [1.9, 2.6, 6.4],
-						chlorides: [0.076, 0.098, 0.073],
-						free_sulfur_dioxide: [11.0, 25.0, 5.0],
-						total_sulfur_dioxide: [34.0, 67.0, 13.0],
-						density: [0.9978, 0.9968, 0.9976],
-						pH: [3.51, 3.2, 3.23],
-						sulphates: [0.56, 0.68, 0.82],
-						alcohol: [9.4, 9.8, 12.6],
-					},
-				},
-			],
-		},
-		{
-			modelId: "google/t5-small-ssm-nq",
-			pipeline_tag: "text2text-generation",
-		},
-		{
-			modelId: "facebook/blenderbot-400M-distill",
-			pipeline_tag: "conversational",
-			widgetData: [{ text: "Hey my name is Julien! How are you?" }],
-		},
-		{
-			modelId: "osanseviero/BigGAN-deep-128",
-			pipeline_tag: "text-to-image",
-		},
-		{
-			modelId: "julien-c/kan-bayashi_csmsc_tacotron2",
-			pipeline_tag: "text-to-speech",
-			widgetData: [{ text: "请您说得慢些好吗" }],
-		},
-		{
-			modelId: "superb/wav2vec2-base-superb-sid",
-			pipeline_tag: "audio-classification",
-			widgetData: [
-				{
-					label: "Librispeech sample 1",
-					src: "https://cdn-media.huggingface.co/speech_samples/sample1.flac",
-				},
-			],
-		},
-		{
-			modelId: "julien-c/mini_an4_asr_train_raw_bpe_valid",
-			pipeline_tag: "automatic-speech-recognition",
-		},
-		{
-			modelId: "facebook/wav2vec2-base-960h",
-			pipeline_tag: "automatic-speech-recognition",
-			widgetData: [
-				{
-					label: "Librispeech sample 1",
-					src: "https://cdn-media.huggingface.co/speech_samples/sample1.flac",
-				},
-			],
-		},
-		{
-			modelId: "osanseviero/full-sentence-distillroberta2",
-			pipeline_tag: "sentence-similarity",
-			widgetData: [
-				{
-					source_sentence: "That is a happy person",
-					sentences: [
-						"That is a happy dog",
-						"That is a very happy person",
-						"Today is a sunny day",
-					],
-				},
-			],
->>>>>>> b26da2aa
-		},
-		{
-			modelId: "speechbrain/mtl-mimic-voicebank",
-			private: false,
-			pipeline_tag: "audio-to-audio",
-			tags: ["speech-enhancement"],
-			widgetData: [],
-		},
-		{
-			modelId: "speechbrain/sepformer-wham",
-			private: false,
-			pipeline_tag: "audio-to-audio",
-			tags: ["audio-source-separation"],
-			widgetData: [],
-		},
-		{
-			modelId: "julien-c/DPRNNTasNet-ks16_WHAM_sepclean",
-			private: false,
-			pipeline_tag: "audio-to-audio",
-			tags: ["audio-source-separation"],
-			widgetData: [],
-		},
+		}
 	];
 </script>
 
